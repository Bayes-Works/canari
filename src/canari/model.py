"""
Hybrid LSTM-SSM model that combines Bayesian Long-short Term Memory (LSTM) Neural Networks
and State-Space Models (SSM).

This model supports a flexible architecture where multiple `component`
are assembled to define a structured state-space model.

On time series data, this model can:

    - Provide forecasts with associated uncertainties.
    - Decompose orginal time serires data into unobserved hidden states. Provide mean values and associate uncertainties for these hidden states.
    - Train its Bayesian LSTM network component.
    - Support forecasting, filtering, and smoothing operations.
    - Generate synthetic time series data, including synthetic anomaly injection.

References:
    Vuong, V.D., Nguyen, L.H. and Goulet, J.-A. (2025). `Coupling LSTM neural networks and
    state-space models through analytically tractable inference
    <https://www.sciencedirect.com/science/article/pii/S0169207024000335>`_.
    International Journal of Forecasting. Volume 41, Issue 1, Pages 128-140.

"""

import copy
from typing import Optional, List, Tuple, Dict
import numpy as np
from pytagi import Normalizer as normalizer
from canari.component.base_component import BaseComponent
import canari.common as common
from canari.data_struct import LstmOutputHistory, StatesHistory
from canari.common import GMA
from canari.data_process import DataProcess
from pytagi import Normalizer as normalizer


class Model:
    """
    `Model` class for the Hybrid LSTM/SSM model.

    Args:
        *components (BaseComponent): One or more instances of classes derived from
                            :class:`~canari.component.base_component.BaseComponent`.

    Examples:
        >>> from canari.component import LocalTrend, Periodic, WhiteNoise
        >>> from canari import Model
        >>> # Components
        >>> local_trend = LocalTrend(mu_states=[1,0.5], var_states=[1,0.5])
        >>> periodic = Periodic(mu_states=[1,1],var_states=[2,2],period=52)
        >>> residual = WhiteNoise(std_error=0.04168)
        >>> # Define model
        >>> model = Model(local_trend, periodic, residual)

    Attributes:
        components (Dict[str, BaseComponent]):
            Dictionary to save model components' configurations.
        num_states (int):
            Number of hidden states.
        states_names (list[str]):
            Names of hidden states.
        mu_states (np.ndarray):
            Mean vector for the hidden states :math:`X_{t|t}` at the time step `t`.
        var_states (np.ndarray):
            Covariance matrix for the hidden states :math:`X_{t|t}` at the time step `t`.
        mu_states_prior (np.ndarray):
            Prior mean vector for the hidden states :math:`X_{t+1|t}` at the time step `t+1`.
        var_states_prior (np.ndarray):
            Prior covariance matrix for the hidden states :math:`X_{t+1|t}` at the time step `t+1`.
        mu_states_posterior (np.ndarray):
            Posteriror mean vector for the hidden states :math:`X_{t+1|t+1}` at the time step `t+1`.
            In case of missing data (NaN observation), it will have the same values
            as :attr:`mu_states_prior`.
        var_states_posterior (np.ndarray):
            Posteriror covariance matrix for the hidden states :math:`X_{t+1|t+1}` at the time
            step `t+1`. In case of missing data (NaN observation), it will have the same values
            as :attr:`var_states_prior`.
        states (StatesHistory):
            Container for storing prior, posterior, and smoothed values of hidden states over time.
        mu_obs_predict (np.ndarray):
            Means for observation predictions at a time step `t+1`.
        var_obs_predict (np.ndarray):
            Variances for observation predictions at a time step `t+1`.
        observation_matrix (np.ndarray):
            Global observation matrix constructed from all components.
        transition_matrix (np.ndarray):
            Global transition matrix constructed from all components.
        process_noise_matrix (np.ndarray):
            Global process noise matrix constructed from all components.

        # LSTM-related attributes: only being used when a :class:`~canari.component.lstm_component.LstmNetwork` component is found.

        lstm_net (:class:`pytagi.Sequential`):
            LSTM neural network that is generated from the
            :class:`~canari.component.lstm_component.LstmNetwork` component, if present.
            It is a :class:`pytagi.Sequential` instance.
        lstm_output_history (LstmOutputHistory):
            Container for saving a rolling history of LSTM output over a fixed look-back window.

        # Early stopping attributes: only being used when training a :class:`~canari.component.lstm_component.LstmNetwork` component.

        early_stop_metric (float):
            Best value associated with the metric being monitored.
        early_stop_metric_history (List[float]):
            Logged history of metric values across epochs.
        early_stop_lstm_param (Dict):
            LSTM's weight and bias parameters at the optimal epoch for :class:`pytagi.Sequential`.
        early_stop_init_mu_states (np.ndarray):
            Copy of `mu_states` at time step `t=0` of the optimal epoch .
        early_stop_init_var_states (np.ndarray):
            Copy of `var_states` at time step `t=0` of the optimal epoch .
        optimal_epoch (int):
            Epoch at which the metric being monitored was best.
        stop_training (bool):
            Flag indicating whether training has been stopped due to
            early stopping or by reaching maximum number of epoch.

        # Optimization attribute
        metric_optim (float): metric used for optimization in :class:`~canari.model_optimizer`

    """

    def __init__(
        self,
        *components: BaseComponent,
    ):
        """
        Initialize the model from components.
        """

        self._initialize_attributes()
        self.components = {
            f"{component.component_name} {i}": component
            for i, component in enumerate(components)
        }
        self._initialize_model()
        self.states = StatesHistory()

    def __deepcopy__(self, memo):
        """
        Create a deep copy of the model while excluding the LSTM network.

        Args:
            memo (dict): Python deepcopy memoization dictionary.

        Returns:
            Model: Deep-copied instance without LSTM network state.
        """

        cls = self.__class__
        obj = cls.__new__(cls)
        memo[id(self)] = obj
        for k, v in self.__dict__.items():
            if k in ["lstm_net"]:
                v = None
            setattr(obj, k, copy.deepcopy(v, memo))
        return obj

    def _initialize_attributes(self):
        """
        Initialize default model attributes.
        """

        # General attributes
        self.components = {}
        self.num_states = 0
        self.states_name = []

        # State-space model matrices
        self.mu_states = None
        self.var_states = None
        self.mu_states_prior = None
        self.var_states_prior = None
        self.mu_states_posterior = None
        self.var_states_posterior = None
        self.mu_obs_predict = None
        self.var_obs_predict = None
        self.transition_matrix = None
        self.process_noise_matrix = None
        self.observation_matrix = None

        # LSTM-related attributes
        self.lstm_net = None
        self.lstm_output_history = LstmOutputHistory()

        # Autoregression-related attributes
        self.mu_W2bar = None
        self.var_W2bar = None
        self.mu_W2_prior = None
        self.var_W2_prior = None

        # Early stopping attributes
        self.early_stop_metric = None
        self.early_stop_metric_history = []
        self.early_stop_lstm_param = None
        self.early_stop_init_mu_states = None
        self.early_stop_init_var_states = None
        self.optimal_epoch = 0
        self._current_epoch = 0
        self.stop_training = False

        # Metric for optimization
        self.metric_optim = None

    def _initialize_model(self):
        """
        Set up the model by assembling matrices, initializing states,
        configuring LSTM and autoregressive modules if included.
        """

        self._assemble_matrices()
        self._assemble_states()
        self._initialize_lstm_network()
        self._initialize_autoregression()

    def _assemble_matrices(self):
        """
        Assemble global matrices:
            - Transition matrix
            - Process noise matrix
            - Observation matrix
        from all components in the model.
        """

        # Assemble transition matrices
        self.transition_matrix = common.create_block_diag(
            *(component.transition_matrix for component in self.components.values())
        )

        # Assemble process noise matrices
        self.process_noise_matrix = common.create_block_diag(
            *(component.process_noise_matrix for component in self.components.values())
        )

        # Assemble observation matrices
        global_observation_matrix = np.array([])
        for component in self.components.values():
            global_observation_matrix = np.concatenate(
                (global_observation_matrix, component.observation_matrix[0, :]), axis=0
            )
        self.observation_matrix = np.atleast_2d(global_observation_matrix)

    def _assemble_states(self):
        """
        Concatenate state means and variances from all components.
        """

        self.mu_states = np.vstack(
            [component.mu_states for component in self.components.values()]
        )
        self.var_states = np.vstack(
            [component.var_states for component in self.components.values()]
        )
        self.var_states = np.diagflat(self.var_states)
        self.states_name = [
            state
            for component in self.components.values()
            for state in component.states_name
        ]
        self.num_states = sum(
            component.num_states for component in self.components.values()
        )

    def _initialize_lstm_network(self):
        """
        Initialize and configure an LSTM network if there is a LstmNetwork component is used.
        """

        lstm_component = next(
            (
                component
                for component in self.components.values()
                if "lstm" in component.component_name
            ),
            None,
        )
        if lstm_component:
            self.lstm_net = lstm_component.initialize_lstm_network()
            self.lstm_net.update_param = self._update_lstm_param
            self.lstm_output_history.initialize(self.lstm_net.lstm_look_back_len)

    def _initialize_autoregression(self):
        """
        Initialize autoregression-related attributes.
        Only applicable when using the Autoregression component.
        """

        autoregression_component = next(
            (
                component
                for component in self.components.values()
                if "autoregression" in component.component_name
            ),
            None,
        )

        if "AR_error" in self.states_name:
            self.mu_W2bar = autoregression_component.mu_states[-1]
            self.var_W2bar = autoregression_component.var_states[-1]

    def _update_lstm_param(
        self,
        delta_mu_lstm: np.ndarray,
        delta_var_lstm: np.ndarray,
    ):
        """
        Update the LSTM neural network's parameters.

        Args:
            delta_mu_lstm (np.ndarray): Delta mean update for LSTM's output.
            delta_var_lstm (np.ndarray): Delta variance for LSTM's output.
        """

        self.lstm_net.set_delta_z(np.array(delta_mu_lstm), np.array(delta_var_lstm))
        self.lstm_net.backward()
        self.lstm_net.step()

    def white_noise_decay(
        self, epoch: int, white_noise_max_std: float, white_noise_decay_factor: float
    ):
        """
        Apply exponential decay to white noise standard deviation over epochs, and modify
        the variance for the white noise component in :attr:`~canari.model.Model.process_noise_matrix`.
        This decaying noise structure is intended to improve the training performance
        of TAGI-LSTM.

        Args:
            epoch (int): Current training epoch.
            white_noise_max_std (float): Maximum allowed noise std.
            white_noise_decay_factor (float): Factor controlling decay rate.
        """

        noise_index = self.get_states_index("white noise")
        scheduled_sigma_v = white_noise_max_std * np.exp(
            -white_noise_decay_factor * epoch
        )

        white_noise_component = next(
            (
                component
                for component in self.components.values()
                if "white noise" in component.component_name
            ),
            None,
        )

        if scheduled_sigma_v < white_noise_component.std_error:
            scheduled_sigma_v = white_noise_component.std_error
        self.process_noise_matrix[noise_index, noise_index] = scheduled_sigma_v**2

    def _save_states_history(self):
        """
        Save current prior, posterior hidden states, and cross-covariaces between hidden states
        at two consecutive time steps for later use in Kalman's smoother.
        """

        self.states.mu_prior.append(self.mu_states_prior)
        self.states.var_prior.append(self.var_states_prior)
        self.states.mu_posterior.append(self.mu_states_posterior)
        self.states.var_posterior.append(self.var_states_posterior)
        cov_states = self.var_states @ self.transition_matrix.T
        ###
        if "exp" in self.states_name:
            cov_states = self._exponential_cov_states(
                cov_states,
                self.mu_states_prior,
                self.var_states_prior,
                self.mu_states_posterior,
                self.var_states_posterior,
            )
<<<<<<< HEAD
            # exp_index = self.get_states_index("exp")
            # scaled_exp_index = self.get_states_index("scaled exp")
            # cov_states[exp_index, :] = 0
            # cov_states[:, exp_index] = 0
            # cov_states[scaled_exp_index, :] = 0
            # cov_states[:, scaled_exp_index] = 0
=======
>>>>>>> effb9f3c
        if "simp exp" in self.states_name:
            cov_states = self._exp_simp_cov_states(
                cov_states,
                self.mu_states_prior,
                self.var_states_prior,
                self.mu_states_posterior,
                self.var_states_posterior,
            )
        self.states.cov_states.append(cov_states)
        self.states.mu_smooth.append(self.mu_states_posterior)
        self.states.var_smooth.append(self.var_states_posterior)

    def _exp_simp_cov_states(
        self,
        cov_states,
        mu_states,
        var_states,
        mu_states_prior,
        var_states_prior,
    ):
        latent_level_index = self.get_states_index("simp latent level")
        exp_index = self.get_states_index("simp exp")

        magnitud_normal_space_exponential_space_prior = (
            var_states_prior[exp_index, latent_level_index]
            / var_states_prior[latent_level_index, latent_level_index]
        )
        magnitud_normal_space_exponential_space_transition = (
            var_states[exp_index, latent_level_index]
            / var_states[latent_level_index, latent_level_index]
        )
        skip_index1 = {exp_index}
        for other_component_index in range(len(mu_states_prior)):
            if other_component_index in skip_index1:
                continue
            cov_states[exp_index, other_component_index] = (
                magnitud_normal_space_exponential_space_prior
                * cov_states[latent_level_index, other_component_index]
            )
            cov_states[other_component_index, exp_index] = (
                magnitud_normal_space_exponential_space_transition
                * cov_states[other_component_index, latent_level_index]
            )

        cov_states[exp_index, exp_index] = (
            magnitud_normal_space_exponential_space_prior
            * magnitud_normal_space_exponential_space_transition
            * cov_states[latent_level_index, latent_level_index]
        )
        return cov_states

    def _exponential_cov_states(
        self,
        cov_states,
        mu_states,
        var_states,
        mu_states_prior,
        var_states_prior,
    ):
        latent_level_index = self.get_states_index("latent level")
        exp_index = self.get_states_index("exp")
        scale_index = self.get_states_index("scale")
        scaled_exp_index = self.get_states_index("scaled exp")

        magnitud_normal_space_exponential_space_prior = (
            var_states_prior[exp_index, latent_level_index]
            / var_states_prior[latent_level_index, latent_level_index]
        )
        magnitud_normal_space_exponential_space_transition = (
            var_states[exp_index, latent_level_index]
            / var_states[latent_level_index, latent_level_index]
        )
        skip_index1 = {exp_index, scaled_exp_index}
        for other_component_index in range(len(mu_states_prior)):
            if other_component_index in skip_index1:
                continue
            cov_states[exp_index, other_component_index] = (
                magnitud_normal_space_exponential_space_prior
                * cov_states[latent_level_index, other_component_index]
            )
            cov_states[other_component_index, exp_index] = (
                magnitud_normal_space_exponential_space_transition
                * cov_states[other_component_index, latent_level_index]
            )

        cov_states[exp_index, exp_index] = (
            magnitud_normal_space_exponential_space_prior
            * magnitud_normal_space_exponential_space_transition
            * cov_states[latent_level_index, latent_level_index]
        )

        skip_index2 = {scaled_exp_index}
        for other_component_index in range(len(mu_states_prior)):
            if other_component_index in skip_index2:
                continue
            cov_states[scaled_exp_index, other_component_index] = (
                cov_states[scale_index, other_component_index]
                * mu_states_prior[exp_index]
                + cov_states[exp_index, other_component_index]
                * mu_states_prior[scale_index]
            )
            cov_states[other_component_index, scaled_exp_index] = (
                cov_states[other_component_index, scale_index] * mu_states[exp_index]
                + cov_states[other_component_index, exp_index] * mu_states[scale_index]
            )

        cov_states[scaled_exp_index, scaled_exp_index] = (
            cov_states[scale_index, scale_index] * cov_states[exp_index, exp_index]
            + cov_states[scale_index, exp_index] * cov_states[exp_index, scale_index]
            + cov_states[scale_index, scale_index]
            * mu_states_prior[exp_index]
            * mu_states[exp_index]
            + cov_states[scale_index, exp_index]
            * mu_states_prior[exp_index]
            * mu_states[scale_index]
            + cov_states[exp_index, scale_index]
            * mu_states_prior[scale_index]
            * mu_states[exp_index]
            + cov_states[exp_index, exp_index]
            * mu_states_prior[scale_index]
            * mu_states[scale_index]
        )
        return cov_states

    def _set_posterior_states(
        self,
        new_mu_states: np.ndarray,
        new_var_states: np.ndarray,
    ):
        """
        Set values the posterior hidden states, i.e.,
        :attr:`~canari.model.Model.mu_states_posterior` and
        :attr:`~canari.model.Model.var_states_posterior`

        Args:
            new_mu_states (np.ndarray): Posterior state means.
            new_var_states (np.ndarray): Posterior state variances.
        """

        self.mu_states_posterior = new_mu_states.copy()
        self.var_states_posterior = new_var_states.copy()

    def _exponential_forward_modification(
        self, mu_states_prior, var_states_prior, var_states
    ):
        """
        Apply forward path exponential moment transformations.

        Updates prior state means and variances based on the exponential model.
        The modification is applied after that `latent level`, `latent trend` and `scale` are updated by the transition matrix.
        After that,the closed form solutions to compute the prior distribution of `exp` from `latent level` and `latent trend`.
        GMA is also applied to `scale` and `exp` to get the prior distribution of `scaled exp`.
        These are used during the forward pass when exponential components are present.

        Args:
            mu_states_prior (np.ndarray): Prior mean vector of the states.
            var_states_prior (np.ndarray): Prior variance-covariance matrix of the states.
            var_states (np.ndarray): Variance-covariance matrix before the linear update of the states

        Returns:
            Tuple[np.ndarray, np.ndarray]: Updated (mu_states_prior, var_states_prior).
        """
        latent_level_index = self.get_states_index("latent level")
        latent_trend_index = self.get_states_index("latent trend")
        scale_index = self.get_states_index("scale")
        exp_index = self.get_states_index("exp")
        scaled_exp_index = self.get_states_index("scaled exp")

        mu_states_prior[exp_index] = (
            np.exp(
                -mu_states_prior[latent_level_index]
                + 0.5 * var_states_prior[latent_level_index, latent_level_index]
            )
            - 1
        )
        var_states_prior[exp_index, exp_index] = np.exp(
            -2 * mu_states_prior[latent_level_index]
            + var_states_prior[latent_level_index, latent_level_index]
        ) * (np.exp(var_states_prior[latent_level_index, latent_level_index]) - 1)

        var_states_prior[latent_level_index, exp_index] = -var_states_prior[
            latent_level_index, latent_level_index
        ] * np.exp(
            -mu_states_prior[latent_level_index]
            + 0.5 * var_states_prior[latent_level_index, latent_level_index]
        )

        var_states_prior[exp_index, latent_level_index] = var_states_prior[
            latent_level_index, exp_index
        ]

        var_states_prior[latent_trend_index, exp_index] = -np.exp(
            -mu_states_prior[latent_level_index]
            + 0.5 * var_states_prior[latent_level_index, latent_level_index]
        ) * (
            var_states[latent_trend_index, latent_trend_index]
            + var_states[latent_level_index, latent_trend_index]
        )
        var_states_prior[exp_index, latent_trend_index] = var_states_prior[
            latent_trend_index, exp_index
        ]

        magnitud_normal_space_exponential_space = (
            var_states_prior[exp_index, latent_level_index]
            / var_states_prior[latent_level_index, latent_level_index]
        )
        skip_index = {latent_level_index, latent_trend_index, exp_index}
        for other_component_index in range(len(mu_states_prior)):
            if other_component_index in skip_index:
                continue
            cov_other_component_index = (
                magnitud_normal_space_exponential_space
                * var_states_prior[latent_level_index, other_component_index]
            )
            var_states_prior[exp_index, other_component_index] = (
                cov_other_component_index
            )
            var_states_prior[other_component_index, exp_index] = (
                cov_other_component_index
            )

        mu_states_prior, var_states_prior = GMA(
            mu_states_prior,
            var_states_prior,
            index1=scale_index,
            index2=exp_index,
            replace_index=scaled_exp_index,
        ).get_results()

        mu_obs_predict, var_obs_predict = common.calc_observation(
            mu_states_prior, var_states_prior, self.observation_matrix
        )

        return (
            mu_states_prior,
            var_states_prior,
<<<<<<< HEAD
            np.float64(mu_obs_predict),
            np.float64(var_obs_predict),
=======
            np.float32(mu_obs_predict),
            np.float32(var_obs_predict),
>>>>>>> effb9f3c
        )

    def _exp_simp_forward_modification(
        self, mu_states_prior, var_states_prior, var_states
    ):
        latent_level_index = self.get_states_index("simp latent level")
        latent_trend_index = self.get_states_index("simp latent trend")
        exp_index = self.get_states_index("simp exp")
        mu_states_prior[exp_index] = (
            np.exp(
                -mu_states_prior[latent_level_index]
                + 0.5 * var_states_prior[latent_level_index, latent_level_index]
            )
            - 1
        )
        var_states_prior[exp_index, exp_index] = np.exp(
            -2 * mu_states_prior[latent_level_index]
            + var_states_prior[latent_level_index, latent_level_index]
        ) * (np.exp(var_states_prior[latent_level_index, latent_level_index]) - 1)

        var_states_prior[latent_level_index, exp_index] = -var_states_prior[
            latent_level_index, latent_level_index
        ] * np.exp(
            -mu_states_prior[latent_level_index]
            + 0.5 * var_states_prior[latent_level_index, latent_level_index]
        )

        var_states_prior[exp_index, latent_level_index] = var_states_prior[
            latent_level_index, exp_index
        ]

        var_states_prior[latent_trend_index, exp_index] = -np.exp(
            -mu_states_prior[latent_level_index]
            + 0.5 * var_states_prior[latent_level_index, latent_level_index]
        ) * (
            var_states[latent_trend_index, latent_trend_index]
            + var_states[latent_level_index, latent_trend_index]
        )
        var_states_prior[exp_index, latent_trend_index] = var_states_prior[
            latent_trend_index, exp_index
        ]

        magnitud_normal_space_exponential_space = (
            var_states_prior[exp_index, latent_level_index]
            / var_states_prior[latent_level_index, latent_level_index]
        )
        skip_index = {latent_level_index, latent_trend_index, exp_index}
        for other_component_index in range(len(mu_states_prior)):
            if other_component_index in skip_index:
                continue
            cov_other_component_index = (
                magnitud_normal_space_exponential_space
                * var_states_prior[latent_level_index, other_component_index]
            )
            var_states_prior[exp_index, other_component_index] = (
                cov_other_component_index
            )
            var_states_prior[other_component_index, exp_index] = (
                cov_other_component_index
            )
        mu_obs_predict, var_obs_predict = common.calc_observation(
            mu_states_prior, var_states_prior, self.observation_matrix
        )
        return (
            mu_states_prior,
            var_states_prior,
<<<<<<< HEAD
            np.float64(mu_obs_predict),
            np.float64(var_obs_predict),
=======
            np.float32(mu_obs_predict),
            np.float32(var_obs_predict),
>>>>>>> effb9f3c
        )

    def _exponential_backward_modification(
        self, mu_states_posterior, var_states_posterior
    ):
        """
        Apply backward exponential moment updates during state-space filtering.

        The update is applied to `latent level`, `latent trend` and `scale`
        After that, the function applies the closed form solutions to compute the posterior distribution of `exp` from `latent level` and `latent trend`.
        It also applies GMA transformations to compute the posterior distribution of `scaled exp` from `exp amplitude` and `scale`.

        Args:
            mu_states_posterior (np.ndarray): Posterior mean vector of the states.
            var_states_posterior (np.ndarray): Posterior variance-covariance matrix of the states.

        Returns:
            Tuple[np.ndarray, np.ndarray]: Updated (mu_states_posterior, var_states_posterior).
        """

        latent_level_index = self.get_states_index("latent level")
        scale_index = self.get_states_index("scale")
        exp_index = self.get_states_index("exp")
        scaled_exp_index = self.get_states_index("scaled exp")
        mu_states_posterior[exp_index] = (
            np.exp(
                -mu_states_posterior[latent_level_index]
                + 0.5 * var_states_posterior[latent_level_index, latent_level_index]
            )
            - 1
        )
        var_states_posterior[exp_index, exp_index] = np.exp(
            -2 * mu_states_posterior[latent_level_index]
            + var_states_posterior[latent_level_index, latent_level_index]
        ) * (np.exp(var_states_posterior[latent_level_index, latent_level_index]) - 1)

        var_states_posterior[latent_level_index, exp_index] = -var_states_posterior[
            latent_level_index, latent_level_index
        ] * np.exp(
            -mu_states_posterior[latent_level_index]
            + 0.5 * var_states_posterior[latent_level_index, latent_level_index]
        )

        var_states_posterior[exp_index, latent_level_index] = var_states_posterior[
            latent_level_index, exp_index
        ]

        magnitud_normal_space_exponential_space = (
            var_states_posterior[exp_index, latent_level_index]
            / var_states_posterior[latent_level_index, latent_level_index]
        )
        skip_index = {latent_level_index, exp_index}
        for other_component_index in range(len(mu_states_posterior)):
            if other_component_index in skip_index:
                continue
            cov_other_component_index = (
                magnitud_normal_space_exponential_space
                * var_states_posterior[latent_level_index, other_component_index]
            )
            var_states_posterior[exp_index, other_component_index] = (
                cov_other_component_index
            )
            var_states_posterior[other_component_index, exp_index] = (
                cov_other_component_index
            )

        mu_states_posterior, var_states_posterior = GMA(
            mu_states_posterior,
            var_states_posterior,
            index1=scale_index,
            index2=exp_index,
            replace_index=scaled_exp_index,
        ).get_results()

        return (mu_states_posterior, var_states_posterior)

    def _exp_simp_backward_modification(
        self, mu_states_posterior, var_states_posterior
    ):
        latent_level_index = self.get_states_index("simp latent level")
        exp_index = self.get_states_index("simp exp")
        mu_states_posterior[exp_index] = (
            np.exp(
                -mu_states_posterior[latent_level_index]
                + 0.5 * var_states_posterior[latent_level_index, latent_level_index]
            )
            - 1
        )
        var_states_posterior[exp_index, exp_index] = np.exp(
            -2 * mu_states_posterior[latent_level_index]
            + var_states_posterior[latent_level_index, latent_level_index]
        ) * (np.exp(var_states_posterior[latent_level_index, latent_level_index]) - 1)

        var_states_posterior[latent_level_index, exp_index] = -var_states_posterior[
            latent_level_index, latent_level_index
        ] * np.exp(
            -mu_states_posterior[latent_level_index]
            + 0.5 * var_states_posterior[latent_level_index, latent_level_index]
        )

        var_states_posterior[exp_index, latent_level_index] = var_states_posterior[
            latent_level_index, exp_index
        ]

        magnitud_normal_space_exponential_space = (
            var_states_posterior[exp_index, latent_level_index]
            / var_states_posterior[latent_level_index, latent_level_index]
        )
        skip_index = {latent_level_index, exp_index}
        for other_component_index in range(len(mu_states_posterior)):
            if other_component_index in skip_index:
                continue
            cov_other_component_index = (
                magnitud_normal_space_exponential_space
                * var_states_posterior[latent_level_index, other_component_index]
            )
            var_states_posterior[exp_index, other_component_index] = (
                cov_other_component_index
            )
            var_states_posterior[other_component_index, exp_index] = (
                cov_other_component_index
            )
        return (mu_states_posterior, var_states_posterior)

    def _online_AR_forward_modification(self, mu_states_prior, var_states_prior):
        """
        Apply forward path autoregressive (AR) moment transformations.

        Updates prior state means and variances based on the autoregressive error model,
        propagating uncertainty from W2bar to AR_error. These are used during the forward
        pass when AR components are present.

        Args:
            mu_states_prior (np.ndarray): Prior mean vector of the states.
            var_states_prior (np.ndarray): Prior variance-covariance matrix of the states.

        Returns:
            Tuple[np.ndarray, np.ndarray]: Updated (mu_states_prior, var_states_prior).
        """

        if "AR_error" in self.states_name:
            ar_index = self.get_states_index("autoregression")
            ar_error_index = self.get_states_index("AR_error")
            W2_index = self.get_states_index("W2")
            W2bar_index = self.get_states_index("W2bar")

            # Forward path to compute the moments of W
            # # W2bar
            mu_states_prior[W2bar_index] = self.mu_W2bar
            var_states_prior[W2bar_index, W2bar_index] = self.var_W2bar.item()

            # # From W2bar to W2
            self.mu_W2_prior = self.mu_W2bar
            self.var_W2_prior = 3 * self.var_W2bar + 2 * self.mu_W2bar**2
            mu_states_prior[W2_index] = self.mu_W2_prior
            var_states_prior[W2_index, W2_index] = self.var_W2_prior.item()

            # # From W2 to W
            mu_states_prior[ar_error_index] = 0
            var_states_prior[ar_error_index, :] = np.zeros_like(
                var_states_prior[ar_error_index, :]
            )
            var_states_prior[:, ar_error_index] = np.zeros_like(
                var_states_prior[:, ar_error_index]
            )
            var_states_prior[ar_error_index, ar_error_index] = self.mu_W2bar.item()
            var_states_prior[ar_error_index, ar_index] = self.mu_W2bar.item()
            var_states_prior[ar_index, ar_error_index] = self.mu_W2bar.item()
        return mu_states_prior, var_states_prior

    def _online_AR_backward_modification(
        self,
        mu_states_posterior,
        var_states_posterior,
    ) -> Tuple[np.ndarray, np.ndarray]:
        """
        Apply backward AR moment updates during state-space filtering.

        Computes the posterior distribution of W2 and W2bar from AR_error states,
        and adjusts the autoregressive process noise accordingly. Also applies
        GMA transformations when "phi" is involved in the model.

        Args:
            mu_states_posterior (np.ndarray): Posterior mean vector of the states.
            var_states_posterior (np.ndarray): Posterior variance-covariance matrix of the states.

        Returns:
            Tuple[np.ndarray, np.ndarray]: Updated (mu_states_posterior, var_states_posterior).
        """

        if "phi" in self.states_name:
            # GMA operations
            mu_states_posterior, var_states_posterior = GMA(
                mu_states_posterior,
                var_states_posterior,
                index1=self.get_states_index("phi"),
                index2=self.get_states_index("autoregression"),
                replace_index=self.get_states_index("phi_autoregression"),
            ).get_results()

        if "AR_error" in self.states_name:
            ar_index = self.get_states_index("autoregression")
            ar_error_index = self.get_states_index("AR_error")
            W2_index = self.get_states_index("W2")
            W2bar_index = self.get_states_index("W2bar")

            # Backward path to update W2 and W2bar
            # # From W to W2
            mu_W2_posterior = (
                mu_states_posterior[ar_error_index] ** 2
                + var_states_posterior[ar_error_index, ar_error_index]
            )
            var_W2_posterior = (
                2 * var_states_posterior[ar_error_index, ar_error_index] ** 2
                + 4
                * var_states_posterior[ar_error_index, ar_error_index]
                * mu_states_posterior[ar_error_index] ** 2
            )
            mu_states_posterior[W2_index] = mu_W2_posterior
            var_states_posterior[W2_index, :] = np.zeros_like(
                var_states_posterior[W2_index, :]
            )
            var_states_posterior[:, W2_index] = np.zeros_like(
                var_states_posterior[:, W2_index]
            )
            var_states_posterior[W2_index, W2_index] = var_W2_posterior.item()

            # # From W2 to W2bar
            K = self.var_W2bar / self.var_W2_prior
            self.mu_W2bar = self.mu_W2bar + K * (mu_W2_posterior - self.mu_W2_prior)
            self.var_W2bar = self.var_W2bar + K**2 * (
                var_W2_posterior - self.var_W2_prior
            )
            mu_states_posterior[W2bar_index] = self.mu_W2bar
            var_states_posterior[W2bar_index, :] = np.zeros_like(
                var_states_posterior[W2bar_index, :]
            )
            var_states_posterior[:, W2bar_index] = np.zeros_like(
                var_states_posterior[:, W2bar_index]
            )
            var_states_posterior[W2bar_index, W2bar_index] = self.var_W2bar.item()

            self.process_noise_matrix[ar_index, ar_index] = self.mu_W2bar.item()

        return mu_states_posterior, var_states_posterior

    def _BAR_backward_modification(
        self, mu_states_posterior, var_states_posterior
    ) -> Tuple[np.ndarray, np.ndarray]:
        """
        BAR backward modification.

        Apply backward BAR moment updates during state-space filtering.

        Computes the constrained posterior distribution of AR state according to the bounding coefficient gamma when it is provided.

        Args:
            mu_states_posterior (np.ndarray): Posterior mean vector of the states.
            var_states_posterior (np.ndarray): Posterior variance-covariance matrix of the states.

        Returns:
            Tuple[np.ndarray, np.ndarray]: Updated (mu_states_posterior, var_states_posterior).
        """

        ar_index = self.get_states_index("autoregression")
        bar_index = self.get_states_index("bounded autoregression")

        mu_AR = mu_states_posterior[ar_index].item()
        var_AR = var_states_posterior[ar_index, ar_index].item()
        cov_AR = var_states_posterior[ar_index, :]

        bar_component = next(
            (
                component
                for component in self.components.values()
                if "bounded autoregression" in component.component_name
            ),
            None,
        )

        bound = bar_component.gamma * np.sqrt(
            bar_component.std_error**2 / (1 - bar_component.phi**2)
        )

        l_bar = mu_AR + bound

        mu_L = (
            l_bar * common.norm_cdf(l_bar / np.sqrt(var_AR))
            + np.sqrt(var_AR) * common.norm_pdf(l_bar / np.sqrt(var_AR))
            - bound
        )
        var_L = (
            (l_bar**2 + var_AR) * common.norm_cdf(l_bar / np.sqrt(var_AR))
            + l_bar * np.sqrt(var_AR) * common.norm_pdf(l_bar / np.sqrt(var_AR))
            - (mu_L + bound) ** 2
        )

        u_bar = -mu_AR + bound
        mu_U = (
            -u_bar * common.norm_cdf(u_bar / np.sqrt(var_AR))
            - np.sqrt(var_AR) * common.norm_pdf(u_bar / np.sqrt(var_AR))
            + bound
        )
        var_U = (
            (u_bar**2 + var_AR) * common.norm_cdf(u_bar / np.sqrt(var_AR))
            + u_bar * np.sqrt(var_AR) * common.norm_pdf(u_bar / np.sqrt(var_AR))
            - (-mu_U + bound) ** 2
        )

        mu_states_posterior[bar_index] = mu_L + mu_U - mu_AR
        cov_bar = cov_AR * (
            common.norm_cdf(l_bar / np.sqrt(var_AR))
            + common.norm_cdf(u_bar / np.sqrt(var_AR))
            - 1
        )
        var_bar = (
            var_L
            + (mu_L - mu_AR) ** 2
            + var_U
            + (mu_U - mu_AR) ** 2
            - (mu_states_posterior[bar_index] - mu_AR) ** 2
            - var_AR
        )
        var_states_posterior[bar_index, :] = cov_bar
        var_states_posterior[:, bar_index] = cov_bar
        var_states_posterior[bar_index, bar_index] = np.maximum(
            var_bar, 1e-8
        ).item()  # For numerical stability

        return np.float64(mu_states_posterior), np.float64(var_states_posterior)

    def _prepare_covariates_generation(
        self, initial_covariate, num_generated_samples: int, time_covariates: List[str]
    ):
        """
        Generate structured time-based covariates for simulation purposes.

        Each covariate (e.g., hour_of_day, day_of_week) is computed cyclically using
        modular arithmetic to simulate realistic calendar-based signals.

        Args:
            initial_covariate (int): Starting value for time-based covariates.
            num_generated_samples (int): Total number of steps to generate.
            time_covariates (List[str]): List of time covariate names to encode.

        Returns:
            np.ndarray: Encoded covariate matrix of shape (num_generated_samples, 1).
        """

        covariates_generation = np.arange(0, num_generated_samples).reshape(-1, 1)
        for time_cov in time_covariates:
            if time_cov == "hour_of_day":
                covariates_generation = (
                    initial_covariate + covariates_generation
                ) % 24 + 1
            elif time_cov == "day_of_week":
                covariates_generation = (
                    initial_covariate + covariates_generation
                ) % 7 + 1
            elif time_cov == "day_of_year":
                covariates_generation = (
                    initial_covariate + covariates_generation
                ) % 365 + 1
            elif time_cov == "week_of_year":
                covariates_generation = (
                    initial_covariate + covariates_generation
                ) % 52 + 1
            elif time_cov == "month_of_year":
                covariates_generation = (
                    initial_covariate + covariates_generation
                ) % 12 + 1
            elif time_cov == "quarter_of_year":
                covariates_generation = (
                    initial_covariate + covariates_generation
                ) % 4 + 1
        return covariates_generation

    def get_dict(self) -> dict:
        """
        Export model attributes into a serializable dictionary.

        Returns:
            dict: Serializable model dictionary containing neccessary attributes.

        Examples:
            >>> saved_dict = model.get_dict()
        """

        save_dict = {}
        save_dict["components"] = self.components
        save_dict["mu_states"] = self.mu_states
        save_dict["var_states"] = self.var_states
        save_dict["states_name"] = self.states_name
        if self.lstm_net:
            save_dict["lstm_network_params"] = self.lstm_net.state_dict()

        return save_dict

    @staticmethod
    def load_dict(save_dict: dict):
        """
        Reconstruct a model instance from a saved dictionary.

        Args:
            save_dict (dict): Dictionary containing saved model structure and parameters.

        Returns:
            Model: An instance of :class:`~canari.model.Model` generated from the input dictionary.

        Examples:
            >>> saved_dict = model.get_dict()
            >>> loaded_model = Model.load_dict(saved_dict)
        """

        components = list(save_dict["components"].values())
        model = Model(*components)
        model.set_states(save_dict["mu_states"], save_dict["var_states"])
        if model.lstm_net:
            model.lstm_net.load_state_dict(save_dict["lstm_network_params"])

        return model

    def get_states_index(self, states_name: str):
        """
        Retrieve index of a state in the state vector.

        Args:
            states_name (str): The name of the state.

        Returns:
            int or None: Index of the state, or None if not found.

        Examples:
            >>> lstm_index = model.get_states_index("lstm")
            >>> level_index = model.get_states_index("level")
        """

        index = (
            self.states_name.index(states_name)
            if states_name in self.states_name
            else None
        )
        return index

    def auto_initialize_baseline_states(self, data: np.ndarray):
        """
        Automatically assign initial means and variances for baseline hidden states (level,
        trend, and acceleration) from input data using time series decomposition
        defined in :meth:`~canari.data_process.DataProcess.decompose_data`.

        Args:
            data (np.ndarray): Time series data.

        Examples:
            >>> train_set, val_set, test_set, all_data = dp.get_splits()
            >>> model.auto_initialize_baseline_states(train_data["y"][0 : 52])
        """

        trend, slope, _, _ = DataProcess.decompose_data(data.flatten())

        for i, _state_name in enumerate(self.states_name):
            if _state_name == "level":
                self.mu_states[i] = trend[0]
                if self.var_states[i, i] == 0:
                    self.var_states[i, i] = 1e-2
            elif _state_name == "trend":
                self.mu_states[i] = slope
                if self.var_states[i, i] == 0:
                    self.var_states[i, i] = 1e-2
            elif _state_name == "acceleration":
                self.mu_states[i] = 0
                if self.var_states[i, i] == 0:
                    self.var_states[i, i] = 1e-5

        self._mu_local_level = trend[0]

    def set_states(
        self,
        new_mu_states: np.ndarray,
        new_var_states: np.ndarray,
    ):
        """
        Set new values for states, i.e., :attr:`~canari.model.Model.mu_states` and
        :attr:`~canari.model.Model.var_states`

        Args:
            new_mu_states (np.ndarray): Mean values to be set.
            new_var_states (np.ndarray): Covariance matrix to be set.
        """

        self.mu_states = new_mu_states.copy()
        self.var_states = new_var_states.copy()

    def initialize_states_with_smoother_estimates(self):
        """
        Set hidden states :attr:`~canari.model.Model.mu_states` and
        :attr:`~canari.model.Model.var_states` using the smoothed estimates for hidden states
        at the first time step `t=1` stored in :attr:`~canari.model.Model.states`. This new hidden
        states act as the inital hidden states at `t=0` in the next epoch.
        """

        self.mu_states = self.states.mu_smooth[0].copy()
        self.var_states = np.diag(np.diag(self.states.var_smooth[0])).copy()
        if "level" in self.states_name and hasattr(self, "_mu_local_level"):
            local_level_index = self.get_states_index("level")
            self.mu_states[local_level_index] = self._mu_local_level

    def initialize_states_history(self):
        """
        Reinitialize prior, posterior, and smoothed values for hidden states in
        :attr:`~canari.model.Model.states` with empty lists.
        """

        self.states.initialize(self.states_name)

    def set_memory(self, states: StatesHistory, time_step: int):
        """
        Set :attr:`~canari.model.Model.mu_states`, :attr:`~canari.model.Model.var_states`, and
        :attr:`~canari.model.Model.lstm_output_history` with smoothed estimates from a specific
        time steps stored in :class:`~canari.model.Model.states`. This is to prepare for the next
        analysis by ensuring the continuity of these variables, e.g., if the next analysis starts
        from time step `t`, should set the memory to the time step `t`.

        If `t=0`, also set the means and variances for cell and hidden states of
        :attr:`~canari.model.Model.lstm_net` to zeros. If `t` is not 0, need to set cell and hidden
        states outside in the code using `Model.lstm_net.set_lstm_states(lstm_cell_hidden_states)`.

        Args:
            states (StatesHistory): Full history of hidden states over time.
            time_step (int): Index of timestep to restore.

        Examples:
            >>> # If the next analysis starts from the beginning of the time series
            >>> model.set_memory(states=model.states, time_step=0))
            >>> # If the next analysis starts from t = 200
            >>> model.set_memory(states=model.states, time_step=200))
        """

        if time_step == 0:
            self.initialize_states_with_smoother_estimates()
            if self.lstm_net:
                self.lstm_output_history.initialize(self.lstm_net.lstm_look_back_len)
                lstm_states = self.lstm_net.get_lstm_states()
                for key in lstm_states:
                    old_tuple = lstm_states[key]
                    new_tuple = tuple(
                        np.zeros_like(np.array(v)).tolist() for v in old_tuple
                    )
                    lstm_states[key] = new_tuple
                self.lstm_net.set_lstm_states(lstm_states)
        else:
            mu_states_to_set = states.mu_smooth[time_step - 1]
            var_states_to_set = states.var_smooth[time_step - 1]
            self.set_states(mu_states_to_set, var_states_to_set)
            if self.lstm_net:
                mu_lstm_to_set = states.get_mean(
                    states_name="lstm", states_type="smooth"
                )
                mu_lstm_to_set = mu_lstm_to_set[
                    time_step - self.lstm_net.lstm_look_back_len : time_step
                ]
                std_lstm_to_set = states.get_std(
                    states_name="lstm", states_type="smooth"
                )
                std_lstm_to_set = std_lstm_to_set[
                    time_step - self.lstm_net.lstm_look_back_len : time_step
                ]
                self.lstm_output_history.mu = mu_lstm_to_set
                self.lstm_output_history.var = std_lstm_to_set**2

    def forward(
        self,
        input_covariates: Optional[np.ndarray] = None,
        mu_lstm_pred: Optional[np.ndarray] = None,
        var_lstm_pred: Optional[np.ndarray] = None,
    ) -> Tuple[np.ndarray, np.ndarray, np.ndarray, np.ndarray]:
        """
        Make a one-step-ahead prediction using the prediction step of the Kalman filter.
        If no `input_covariates` for LSTM, use an empty `np.ndarray`.
        Recall :meth:`~canari.common.forward` from :class:`~canari.common`.

        This function is used at the one-time-step level.

        Args:
            input_covariates (Optional[np.ndarray]): Input covariates for LSTM at time `t`.
            mu_lstm_pred (Optional[np.ndarray]): Predicted mean from LSTM at time `t+1`, used when
                we dont want LSTM to make predictions, but use LSTM predictions already have.
            var_lstm_pred (Optional[np.ndarray]): Predicted variance from LSTM at time `t+1`, used
                when we dont want LSTM to make predictions, but use LSTM predictions already have.

        Returns:
            Tuple[np.ndarray, np.ndarray, np.ndarray, np.ndarray]:
                A tuple containing:

                - :attr:`mu_obs_predict` (np.ndarray):
                    The predictive mean of the observation at `t+1`.
                - :attr:`var_obs_predict` (np.ndarray):
                    The predictive variance of the observation at `t+1`.
                - :attr:`mu_states_prior` (np.ndarray):
                    The prior mean of the hidden state at `t+1`.
                - :attr:`var_states_prior` (np.ndarray):
                    The prior variance of the hidden state at `t+1`.

        """

        # LSTM prediction:
        lstm_states_index = self.get_states_index("lstm")
        if self.lstm_net and mu_lstm_pred is None and var_lstm_pred is None:
            mu_lstm_input, var_lstm_input = common.prepare_lstm_input(
                self.lstm_output_history, input_covariates
            )
            mu_lstm_pred, var_lstm_pred = self.lstm_net.forward(
                mu_x=np.float32(mu_lstm_input), var_x=np.float32(var_lstm_input)
            )

        # State-space model prediction:
        mu_obs_pred, var_obs_pred, mu_states_prior, var_states_prior = common.forward(
            self.mu_states,
            self.var_states,
            self.transition_matrix,
            self.process_noise_matrix,
            self.observation_matrix,
            mu_lstm_pred,
            var_lstm_pred,
            lstm_states_index,
        )

        if "exp" in self.states_name:
            mu_states_prior, var_states_prior, mu_obs_pred, var_obs_pred = (
                self._exponential_forward_modification(
                    mu_states_prior, var_states_prior, self.var_states
                )
            )

        if "simp exp" in self.states_name:
            mu_states_prior, var_states_prior, mu_obs_pred, var_obs_pred = (
                self._exp_simp_forward_modification(
                    mu_states_prior, var_states_prior, self.var_states
                )
            )

        # Modification after SSM's prediction:
        if "autoregression" in self.states_name:
            mu_states_prior, var_states_prior = self._online_AR_forward_modification(
                mu_states_prior, var_states_prior
            )

        self.mu_states_prior = mu_states_prior
        self.var_states_prior = var_states_prior
        self.mu_obs_predict = mu_obs_pred
        self.var_obs_predict = var_obs_pred

        return mu_obs_pred, var_obs_pred, mu_states_prior, var_states_prior

    def backward(
        self,
        obs: float,
    ) -> Tuple[np.ndarray, np.ndarray, np.ndarray, np.ndarray]:
        """
        Update step in the Kalman filter for one time step.

        This function is used at the one-time-step level. Recall :meth:`~canari.common.backward`
        from :class:`~canari.common`.

        Args:
            obs (float): Observation value.

        Returns:
            Tuple[np.ndarray, np.ndarray, np.ndarray, np.ndarray]:
                A tuple containing:

                - **delta_mu** (np.ndarray):
                    The delta for updating :attr:`mu_states_prior`.
                - **delta_var** (np.ndarray):
                    The delta for updating :attr:`var_states_prior`.
                - :attr:`mu_states_posterior` (np.ndarray):
                    The posterior mean of the hidden states.
                - :attr:`var_states_posterior` (np.ndarray):
                    The posterior variance of the hidden states.
        """

        delta_mu_states, delta_var_states = common.backward(
            obs,
            self.mu_obs_predict,
            self.var_obs_predict,
            self.var_states_prior,
            self.observation_matrix,
        )
        delta_mu_states = np.nan_to_num(delta_mu_states, nan=0.0)
        delta_var_states = np.nan_to_num(delta_var_states, nan=0.0)
        mu_states_posterior = self.mu_states_prior + delta_mu_states
        var_states_posterior = self.var_states_prior + delta_var_states

        if "autoregression" in self.states_name:
            mu_states_posterior, var_states_posterior = (
                self._online_AR_backward_modification(
                    mu_states_posterior,
                    var_states_posterior,
                )
            )

        if "bounded autoregression" in self.states_name:
            mu_states_posterior, var_states_posterior = self._BAR_backward_modification(
                mu_states_posterior, var_states_posterior
            )

        if "exp" in self.states_name:
            mu_states_posterior, var_states_posterior = (
                self._exponential_backward_modification(
                    mu_states_posterior, var_states_posterior
                )
            )

        if "simp exp" in self.states_name:
            mu_states_posterior, var_states_posterior = (
                self._exp_simp_backward_modification(
                    mu_states_posterior, var_states_posterior
                )
            )

        self.mu_states_posterior = mu_states_posterior
        self.var_states_posterior = var_states_posterior

        return (
            delta_mu_states,
            delta_var_states,
            mu_states_posterior,
            var_states_posterior,
        )

    def rts_smoother(
        self,
        time_step: int,
        matrix_inversion_tol: Optional[float] = 1e-12,
        tol_type: Optional[str] = "relative",  # relative of absolute
    ):
        """
        Apply RTS smoothing equations for a specity timestep. As a result of this function,
        the smoothed estimates for hidden states at the specific time step will be updated in
        :attr:`states`.

        This function is used at the one-time-step level. Recall :meth:`~canari.common.rts_smoother`
        from :class:`~canari.common`.

        Args:
            time_step (int): Target smoothing index.
            matrix_inversion_tol (float): Numerical stability threshold for matrix
                                            pseudoinversion (pinv). Defaults to 1E-12.
        """
        # if "exp" not in self.states_name:
        #     (
        #         self.states.mu_smooth[time_step],
        #         self.states.var_smooth[time_step],
        #     ) = common.rts_smoother(
        #         self.states.mu_prior[time_step + 1],
        #         self.states.var_prior[time_step + 1],
        #         self.states.mu_smooth[time_step + 1],
        #         self.states.var_smooth[time_step + 1],
        #         self.states.mu_posterior[time_step],
        #         self.states.var_posterior[time_step],
        #         self.states.cov_states[time_step + 1],
        #         matrix_inversion_tol,
        #         tol_type,
        #     )
        (
            self.states.mu_smooth[time_step],
            self.states.var_smooth[time_step],
        ) = common.rts_smoother(
            self.states.mu_prior[time_step + 1],
            self.states.var_prior[time_step + 1],
            self.states.mu_smooth[time_step + 1],
            self.states.var_smooth[time_step + 1],
            self.states.mu_posterior[time_step],
            self.states.var_posterior[time_step],
            self.states.cov_states[time_step + 1],
            matrix_inversion_tol,
            tol_type,
        )

        if "exp" in self.states_name:
<<<<<<< HEAD
            # exp_index = self.get_states_index("exp")
            # scaled_exp_index = self.get_states_index("scaled exp")
            # var_prior = self.states.var_prior[time_step + 1]
            # var_prior[exp_index, :] = 0
            # var_prior[:, exp_index] = 0
            # var_prior[scaled_exp_index, :] = 0
            # var_prior[:, scaled_exp_index] = 0
            # var_posterior = self.states.var_posterior[time_step]
            # var_posterior[exp_index, :] = 0
            # var_posterior[:, exp_index] = 0
            # var_posterior[scaled_exp_index, :] = 0
            # var_posterior[:, scaled_exp_index] = 0
            # mu_prior = self.states.mu_prior[time_step + 1]
            # mu_prior[exp_index] = 0
            # mu_prior[scaled_exp_index] = 0
            # mu_posterior = self.states.mu_posterior[time_step]
            # mu_posterior[exp_index] = 0
            # mu_posterior[scaled_exp_index] = 0

            # (
            #     self.states.mu_smooth[time_step],
            #     self.states.var_smooth[time_step],
            # ) = common.rts_smoother(
            #     mu_prior,
            #     var_prior,
            #     self.states.mu_smooth[time_step + 1],
            #     self.states.var_smooth[time_step + 1],
            #     mu_posterior,
            #     var_posterior,
            #     self.states.cov_states[time_step + 1],
            #     matrix_inversion_tol,
            #     tol_type,
            # )

=======
>>>>>>> effb9f3c
            (
                self.states.mu_smooth[time_step],
                self.states.var_smooth[time_step],
            ) = self.exponential_smoother(
                self.states.mu_smooth[time_step],
                self.states.var_smooth[time_step],
            )

    def exponential_smoother(self, mu_states_smooth, var_states_smooth):

        latent_level_index = self.get_states_index("latent level")
        scale_index = self.get_states_index("scale")
        exp_index = self.get_states_index("exp")
        scaled_exp_index = self.get_states_index("scaled exp")

        mu_states_smooth[exp_index] = (
            np.exp(
                -mu_states_smooth[latent_level_index]
                + 0.5 * (var_states_smooth[latent_level_index, latent_level_index])
            )
            - 1
        )
        var_states_smooth[exp_index, latent_level_index] = -var_states_smooth[
            latent_level_index, latent_level_index
        ] * np.exp(
            -mu_states_smooth[latent_level_index]
            + 0.5 * (var_states_smooth[latent_level_index, latent_level_index])
        )
        var_states_smooth[latent_level_index, exp_index] = var_states_smooth[
            exp_index, latent_level_index
        ]
        a = (
            var_states_smooth[exp_index, latent_level_index]
            / var_states_smooth[latent_level_index, latent_level_index]
        )
        skip_index = {latent_level_index, exp_index}
        for i in range(len(mu_states_smooth)):
            if i not in skip_index:
                var_states_smooth[i, exp_index] = (
                    var_states_smooth[i, latent_level_index] * a
                )
                var_states_smooth[exp_index, i] = var_states_smooth[i, exp_index]

        var_states_smooth[exp_index, exp_index] = np.exp(
            -2 * mu_states_smooth[latent_level_index]
            + var_states_smooth[latent_level_index, latent_level_index]
        ) * (np.exp(var_states_smooth[latent_level_index, latent_level_index]) - 1)

        mu_states_smooth, var_states_smooth = GMA(
            mu_states_smooth,
            var_states_smooth,
            index1=scale_index,
            index2=exp_index,
            replace_index=scaled_exp_index,
        ).get_results()

<<<<<<< HEAD
        return (np.float64(mu_states_smooth), np.float64(var_states_smooth))
=======
        return (np.float32(mu_states_smooth), np.float32(var_states_smooth))
>>>>>>> effb9f3c

    def forecast(
        self, data: Dict[str, np.ndarray]
    ) -> Tuple[np.ndarray, np.ndarray, StatesHistory]:
        """
        Perform multi-step-ahead forecast over an entire dataset by recursively making
        one-step-ahead predictions, i.e., reapeatly apply the
        Kalman prediction step over multiple time steps.

        This function is used at the entire-dataset-level. Recall repeatedly the function
        :meth:`forward` at one-time-step level from :class:`~canari.model.Model`.

        Args:
            data (Dict[str, np.ndarray]): A dictionary containing key 'x' as input covariates,
                if exists 'y' (real observations) will not be used.

        Returns:
            Tuple[np.ndarray, np.ndarray, StatesHistory]:
                A tuple containing:

                - **mu_obs_preds** (np.ndarray):
                    The means for forecasts.
                - **std_obs_preds** (np.ndarray):
                    The standard deviations for forecasts.
                - :attr:`states`:
                    The history of hidden states over time.

        Examples:
            >>> mu_preds_val, std_preds_val, states = model.forecast(val_set)
        """

        mu_obs_preds = []
        std_obs_preds = []

        for x in data["x"]:
            mu_obs_pred, var_obs_pred, mu_states_prior, var_states_prior = self.forward(
                x
            )

            if self.lstm_net:
                lstm_index = self.get_states_index("lstm")
                self.lstm_output_history.update(
                    mu_states_prior[lstm_index],
                    var_states_prior[lstm_index, lstm_index],
                )

            self._set_posterior_states(mu_states_prior, var_states_prior)
            self._save_states_history()
            self.set_states(mu_states_prior, var_states_prior)
            mu_obs_preds.append(mu_obs_pred)
            std_obs_preds.append(var_obs_pred**0.5)
        return (
            np.array(mu_obs_preds).flatten(),
            np.array(std_obs_preds).flatten(),
            self.states,
        )

    def filter(
        self,
        data: Dict[str, np.ndarray],
        train_lstm: Optional[bool] = True,
    ) -> Tuple[np.ndarray, np.ndarray, StatesHistory]:
        """
        Run the Kalman filter over an entire dataset, i.e., repeatly apply the Kalman prediction and
        update steps over multiple time steps.

        This function is used at the entire-dataset-level. Recall repeatedly the function
        :meth:`forward` and :meth:`backward` at
        one-time-step level from :class:`~canari.model.Model`.

        Args:
            data (Dict[str, np.ndarray]): Includes 'x' and 'y'.
            train_lstm (bool): Whether to update LSTM's parameter weights and biases.
                Defaults to True.

        Returns:
            Tuple[np.ndarray, np.ndarray, StatesHistory]:
                A tuple containing:

                - **mu_obs_preds** (np.ndarray):
                    The means for forecasts.
                - **std_obs_preds** (np.ndarray):
                    The standard deviations for forecasts.
                - :attr:`states`:
                    The history of hidden states over time.

        Examples:
            >>> mu_preds_train, std_preds_train, states = model.filter(train_set)
        """

        mu_obs_preds = []
        std_obs_preds = []
        self.initialize_states_history()

        for x, y in zip(data["x"], data["y"]):
            mu_obs_pred, var_obs_pred, _, var_states_prior = self.forward(x)
            (
                delta_mu_states,
                delta_var_states,
                mu_states_posterior,
                var_states_posterior,
            ) = self.backward(y)

            if self.lstm_net:
                lstm_index = self.get_states_index("lstm")
                delta_mu_lstm = np.array(
                    delta_mu_states[lstm_index]
                    / var_states_prior[lstm_index, lstm_index]
                )
                delta_var_lstm = np.array(
                    delta_var_states[lstm_index, lstm_index]
                    / var_states_prior[lstm_index, lstm_index] ** 2
                )
                if train_lstm:
                    self.lstm_net.update_param(
                        np.float32(delta_mu_lstm), np.float32(delta_var_lstm)
                    )
                self.lstm_output_history.update(
                    mu_states_posterior[lstm_index],
                    var_states_posterior[lstm_index, lstm_index],
                )

            self._save_states_history()
            self.set_states(mu_states_posterior, var_states_posterior)
            mu_obs_preds.append(mu_obs_pred)
            std_obs_preds.append(var_obs_pred**0.5)

        return (
            np.array(mu_obs_preds).flatten(),
            np.array(std_obs_preds).flatten(),
            self.states,
        )

    def smoother(
        self,
        matrix_inversion_tol: Optional[float] = 1e-12,
        tol_type: Optional[str] = "relative",  # relative of absolute
    ) -> StatesHistory:
        """
        Run the Kalman smoother over an entire time series data, i.e., repeatly apply the
        RTS smoothing equation over multiple time steps.

        This function is used at the entire-dataset-level. Recall repeatedly the function
        :meth:`rts_smoother` at one-time-step level from :class:`~canari.model.Model`.

        Args:
            matrix_inversion_tol (float): Numerical stability threshold for matrix
                                            pseudoinversion (pinv). Defaults to 1E-12.

        Returns:
            StatesHistory:
                :attr:`states`: The history of hidden states over time.

        Examples:
            >>> mu_preds_train, std_preds_train, states = model.filter(train_set)
            >>> states = model.smoother()
        """

        num_time_steps = len(self.states.mu_smooth)
        for time_step in reversed(range(0, num_time_steps - 1)):
            self.rts_smoother(time_step, matrix_inversion_tol, tol_type)

        return self.states

    def lstm_train(
        self,
        train_data: Dict[str, np.ndarray],
        validation_data: Dict[str, np.ndarray],
        white_noise_decay: Optional[bool] = True,
        white_noise_max_std: Optional[float] = 5,
        white_noise_decay_factor: Optional[float] = 0.9,
    ) -> Tuple[np.ndarray, np.ndarray, StatesHistory]:
        """
        Train the :class:`~canari.component.lstm_component.LstmNetwork` component on the provided
        training set, then evaluate on the validation set.
        Optionally apply exponential decay on the white noise standard deviation over epochs.

        At the end of this function, use :class:`~canari.model.Model.set_memory` to set the memory
        to `t=0`.

        Args:
            train_data (Dict[str, np.ndarray]):
                Dictionary with keys `'x'` and `'y'` for training inputs and targets.
            validation_data (Dict[str, np.ndarray]):
                Dictionary with keys `'x'` and `'y'` for validation inputs and targets.
            white_noise_decay (bool, optional):
                If True, apply an exponential decay on the white noise standard deviation
                over epochs, if a white noise component exists. Defaults to True.
            white_noise_max_std (float, optional):
                Upper bound on the white-noise standard deviation when decaying.
                Defaults to 5.
            white_noise_decay_factor (float, optional):
                Multiplicative decay factor applied to the white‐noise standard
                deviation each epoch. Defaults to 0.9.

        Returns:
            Tuple[np.ndarray, np.ndarray, StatesHistory]:
                A tuple containing:

                - **mu_obs_preds** (np.ndarray):
                    The means for multi-step-ahead predictions for the validation set.
                - **std_obs_preds** (np.ndarray):
                    The standard deviations for multi-step-ahead predictions for the validation set.
                - :attr:`~canari.model.Model.states`:
                    The history of hidden states over time.

        Examples:
            >>> mu_preds_val, std_preds_val, states = model.lstm_train(train_data=train_set,validation_data=val_set)
        """

        # Decaying observation's variance
        if white_noise_decay and self.get_states_index("white noise") is not None:
            self.white_noise_decay(
                self._current_epoch, white_noise_max_std, white_noise_decay_factor
            )
        self.filter(train_data)
        self.smoother()
        mu_validation_preds, std_validation_preds, _ = self.forecast(validation_data)
        # self.set_memory(states=self.states, time_step=0)

        self._current_epoch += 1

        return (
            np.array(mu_validation_preds).flatten(),
            np.array(std_validation_preds).flatten(),
            self.states,
        )

    def early_stopping(
        self,
        evaluate_metric: float,
        current_epoch: int,
        max_epoch: int,
        mode: Optional[str] = "min",
        patience: Optional[int] = 20,
        skip_epoch: Optional[int] = 5,
    ) -> Tuple[bool, int, float, list]:
        """
        Apply early stopping based on a monitored metric when training a LSTM neural network.

        This method records `evaluate_metric` at each epoch,
        if there is an improvement on it,
        update :attr:`.early_stop_metric`, :attr:`.early_stop_init_mu_states`,
        :attr:`.early_stop_init_var_states`, :attr:`.early_stop_lstm_param`,
        and :attr:`.optimal_epoch`.

        Sets the `stop_training` to **True** if :attr:`.optimal_epoch` = `max_epoch`, or
        (`current_epoch` - :attr:`.optimal_epoch`)>= `patience`.

        When `stop_training` is **True**, set :attr:`.mu_states` = :attr:`.early_stop_init_mu_states`,
        :attr:`.var_states` = :attr:`.early_stop_init_var_states`, and set LSTM parameters to
        :attr:`.early_stop_lstm_param`.

        Args:
            current_epoch (int):
                Current epoch
            max_epoch (int):
                Maximum number of epochs
            evaluate_metric (float):
                Current metric value for this epoch.
            mode (Optional[str]):
                Direction for early stopping: 'min' (default).
            patience (Optional[int]):
                Number of epochs without improvement before stopping. Defaults to 20.
            skip_epoch (Optional[int]):
                Number of initial epochs to ignore when looking for improvements. Defaults to 5.

        Returns:
            Tuple[bool, int, float, List[float]]:
                - stop_training: True if training stops.
                - optimal_epoch: Epoch index of when having best metric.
                - early_stop_metric: Best evaluate_metric. .
                - early_stop_metric_history: History of `evaluate_metric` at all epochs.

        Examples:
            >>> model.early_stopping(evaluate_metric=mse, current_epoch=1, max_epoch=50)
        """

        if current_epoch == 0:
            self.early_stop_metric = -np.inf if mode == "max" else np.inf

        self.early_stop_metric_history.append(evaluate_metric)

        # Check for improvement
        improved = False
        improved = current_epoch >= skip_epoch and (
            (mode == "max" and evaluate_metric > self.early_stop_metric)
            or (mode == "min" and evaluate_metric < self.early_stop_metric)
        )

        # Update metric and parameters if improved
        if improved:
            self.early_stop_metric = evaluate_metric
            self.early_stop_lstm_param = copy.copy(self.lstm_net.state_dict())
            self.early_stop_init_mu_states = copy.copy(self.mu_states)
            self.early_stop_init_var_states = copy.copy(self.var_states)
            self.optimal_epoch = current_epoch

        # Check stop condition
        if current_epoch == max_epoch - 1 or (
            current_epoch > skip_epoch - 1
            and current_epoch - self.optimal_epoch >= patience
        ):
            self.stop_training = True

        # Load best parameters
        if self.stop_training:
            self.lstm_net.load_state_dict(self.early_stop_lstm_param)
            self.set_states(
                self.early_stop_init_mu_states, self.early_stop_init_var_states
            )

        return (
            self.stop_training,
            self.optimal_epoch,
            self.early_stop_metric,
            self.early_stop_metric_history,
        )

    def generate_time_series(
        self,
        num_time_series: int,
        num_time_steps: int,
        sample_from_lstm_pred=True,
        time_covariates=None,
        time_covariate_info=None,
        add_anomaly=False,
        anomaly_mag_range=None,
        anomaly_begin_range=None,
        anomaly_type="trend",
    ) -> np.ndarray:
        """
        Generate synthetic time series data based on the model components,
        with optional synthetic anomaly injection.

        Args:
            num_time_series (int):
                Number of independent series to generate.
            num_time_steps (int):
                Number of timesteps per generated series.
            sample_from_lstm_pred (bool, optional):
                If False, zeroes out LSTM-derived variance so that the generation
                ignores the LSTM uncertainty. Defaults to True.
            time_covariates (np.ndarray of shape (num_time_steps, cov_dim), optional):
                Time-varying covariates to include in generation. If provided,
                these will be standardized using `time_covariate_info` and
                passed through the model each step. Defaults to None.
            time_covariate_info (dict, optional):
                Required if `time_covariates` is not None. Must contain:
                - "initial_time_covariate" (np.ndarray): the starting covariate vector
                - "mu" (np.ndarray): means for standardization
                - "std" (np.ndarray): standard deviations for standardization
            add_anomaly (bool, optional):
                Whether to inject a synthetic anomaly into each series.
                Defaults to False.
            anomaly_mag_range (tuple of float, optional):
                (min, max) range for random anomaly magnitudes.
                Required if `add_anomaly=True`. Defaults to None.
            anomaly_begin_range (tuple of int, optional):
                (min, max) range of timestep indices at which anomaly may start.
                Required if `add_anomaly=True`. Defaults to None.
            anomaly_type (str, optional):
                Type of injected anomaly: "trend": a growing linear drift after anomaly
                starts, "level": a constant shift after anomaly starts. Defaults to "trend".

        Returns:
            Tuple[np.ndarray, np.ndarray, List[float], List[int]]:
                - **generated series** (np.ndarray):
                    Generated series with the shape (num_time_series, num_time_steps).
                - **input_covariates** (np.ndarray):
                    The input covariates used.
                - **anomaly magnitudes** (List[float]):
                    Anomaly magnitudes per series.
                - **anomaly start timesteps** (List[float]):
                    Anomaly start timesteps per series.

        """

        time_series_all = []
        anm_mag_all = []
        anm_begin_all = []
        mu_states_temp = copy.deepcopy(self.mu_states)
        var_states_temp = copy.deepcopy(self.var_states)

        # Prepare time covariates
        if time_covariates is not None:
            initial_time_covariate = time_covariate_info["initial_time_covariate"]
            input_covariates = self._prepare_covariates_generation(
                initial_time_covariate, num_time_steps, time_covariates
            )
            input_covariates = normalizer.standardize(
                input_covariates, time_covariate_info["mu"], time_covariate_info["std"]
            )
        else:
            input_covariates = np.empty((num_time_steps, 0))

        # Get LSTM initializations
        if "lstm" in self.states_name:
            if (
                self.lstm_output_history.mu is not None
                and self.lstm_output_history.var is not None
            ):
                lstm_output_history_mu_temp = copy.deepcopy(self.lstm_output_history.mu)
                lstm_output_history_var_temp = copy.deepcopy(
                    self.lstm_output_history.var
                )
                lstm_output_history_exist = True
            else:
                lstm_output_history_exist = False

            lstm_cell_states = self.lstm_net.get_lstm_states()

        for _ in range(num_time_series):
            one_time_series = []

            if "lstm" in self.states_name:
                # Reset lstm cell states
                self.lstm_net.set_lstm_states(lstm_cell_states)
                # Reset lstm output history
                if lstm_output_history_exist:
                    self.lstm_output_history.mu = copy.deepcopy(
                        lstm_output_history_mu_temp
                    )
                    self.lstm_output_history.var = copy.deepcopy(
                        lstm_output_history_var_temp
                    )
                else:
                    self.lstm_output_history.initialize(
                        self.lstm_net.lstm_look_back_len
                    )

            # Get the anomaly features
            if add_anomaly:
                anomaly_mag = np.random.uniform(
                    anomaly_mag_range[0], anomaly_mag_range[1]
                )
                anomaly_time = np.random.randint(
                    anomaly_begin_range[0], anomaly_begin_range[1]
                )
                anm_mag_all.append(anomaly_mag)
                anm_begin_all.append(anomaly_time)

            for i, x in enumerate(input_covariates):
                _, _, mu_states_prior, var_states_prior = self.forward(x)

                if "lstm" in self.states_name:
                    lstm_index = self.states_name.index("lstm")
                    if not sample_from_lstm_pred:
                        var_states_prior[lstm_index, :] = 0
                        var_states_prior[:, lstm_index] = 0

                state_sample = np.random.multivariate_normal(
                    mu_states_prior.flatten(), var_states_prior
                ).reshape(-1, 1)

                if "lstm" in self.states_name:
                    self.lstm_output_history.update(
                        state_sample[lstm_index],
                        np.zeros_like(var_states_prior[lstm_index, lstm_index]),
                    )

                obs_gen = self.observation_matrix @ state_sample
                obs_gen = obs_gen.item()

                if add_anomaly:
                    if i > anomaly_time:
                        if anomaly_type == "trend":
                            obs_gen += anomaly_mag * (i - anomaly_time)  # LT anomaly
                        elif anomaly_type == "level":
                            obs_gen += anomaly_mag  # LL anomaly
                self.set_states(state_sample, np.zeros_like(var_states_prior))
                one_time_series.append(obs_gen)

            self.set_states(mu_states_temp, var_states_temp)
            time_series_all.append(one_time_series)

        # Change lstm output history back to the original
        if "lstm" in self.states_name:
            if lstm_output_history_exist:
                self.lstm_output_history.mu = copy.deepcopy(lstm_output_history_mu_temp)
                self.lstm_output_history.var = copy.deepcopy(
                    lstm_output_history_var_temp
                )
            else:
                self.lstm_output_history.initialize(self.lstm_net.lstm_look_back_len)
            self.lstm_net.set_lstm_states(lstm_cell_states)

        return np.array(time_series_all), input_covariates, anm_mag_all, anm_begin_all<|MERGE_RESOLUTION|>--- conflicted
+++ resolved
@@ -367,15 +367,12 @@
                 self.mu_states_posterior,
                 self.var_states_posterior,
             )
-<<<<<<< HEAD
             # exp_index = self.get_states_index("exp")
             # scaled_exp_index = self.get_states_index("scaled exp")
             # cov_states[exp_index, :] = 0
             # cov_states[:, exp_index] = 0
             # cov_states[scaled_exp_index, :] = 0
             # cov_states[:, scaled_exp_index] = 0
-=======
->>>>>>> effb9f3c
         if "simp exp" in self.states_name:
             cov_states = self._exp_simp_cov_states(
                 cov_states,
@@ -500,6 +497,118 @@
         )
         return cov_states
 
+    def _exp_simp_cov_states(
+        self,
+        cov_states,
+        mu_states,
+        var_states,
+        mu_states_prior,
+        var_states_prior,
+    ):
+        latent_level_index = self.get_states_index("simp latent level")
+        exp_index = self.get_states_index("simp exp")
+
+        magnitud_normal_space_exponential_space_prior = (
+            var_states_prior[exp_index, latent_level_index]
+            / var_states_prior[latent_level_index, latent_level_index]
+        )
+        magnitud_normal_space_exponential_space_transition = (
+            var_states[exp_index, latent_level_index]
+            / var_states[latent_level_index, latent_level_index]
+        )
+        skip_index1 = {exp_index}
+        for other_component_index in range(len(mu_states_prior)):
+            if other_component_index in skip_index1:
+                continue
+            cov_states[exp_index, other_component_index] = (
+                magnitud_normal_space_exponential_space_prior
+                * cov_states[latent_level_index, other_component_index]
+            )
+            cov_states[other_component_index, exp_index] = (
+                magnitud_normal_space_exponential_space_transition
+                * cov_states[other_component_index, latent_level_index]
+            )
+
+        cov_states[exp_index, exp_index] = (
+            magnitud_normal_space_exponential_space_prior
+            * magnitud_normal_space_exponential_space_transition
+            * cov_states[latent_level_index, latent_level_index]
+        )
+        return cov_states
+
+    def _exponential_cov_states(
+        self,
+        cov_states,
+        mu_states,
+        var_states,
+        mu_states_prior,
+        var_states_prior,
+    ):
+        latent_level_index = self.get_states_index("latent level")
+        exp_index = self.get_states_index("exp")
+        scale_index = self.get_states_index("scale")
+        scaled_exp_index = self.get_states_index("scaled exp")
+
+        magnitud_normal_space_exponential_space_prior = (
+            var_states_prior[exp_index, latent_level_index]
+            / var_states_prior[latent_level_index, latent_level_index]
+        )
+        magnitud_normal_space_exponential_space_transition = (
+            var_states[exp_index, latent_level_index]
+            / var_states[latent_level_index, latent_level_index]
+        )
+        skip_index1 = {exp_index, scaled_exp_index}
+        for other_component_index in range(len(mu_states_prior)):
+            if other_component_index in skip_index1:
+                continue
+            cov_states[exp_index, other_component_index] = (
+                magnitud_normal_space_exponential_space_prior
+                * cov_states[latent_level_index, other_component_index]
+            )
+            cov_states[other_component_index, exp_index] = (
+                magnitud_normal_space_exponential_space_transition
+                * cov_states[other_component_index, latent_level_index]
+            )
+
+        cov_states[exp_index, exp_index] = (
+            magnitud_normal_space_exponential_space_prior
+            * magnitud_normal_space_exponential_space_transition
+            * cov_states[latent_level_index, latent_level_index]
+        )
+
+        skip_index2 = {scaled_exp_index}
+        for other_component_index in range(len(mu_states_prior)):
+            if other_component_index in skip_index2:
+                continue
+            cov_states[scaled_exp_index, other_component_index] = (
+                cov_states[scale_index, other_component_index]
+                * mu_states_prior[exp_index]
+                + cov_states[exp_index, other_component_index]
+                * mu_states_prior[scale_index]
+            )
+            cov_states[other_component_index, scaled_exp_index] = (
+                cov_states[other_component_index, scale_index] * mu_states[exp_index]
+                + cov_states[other_component_index, exp_index] * mu_states[scale_index]
+            )
+
+        cov_states[scaled_exp_index, scaled_exp_index] = (
+            cov_states[scale_index, scale_index] * cov_states[exp_index, exp_index]
+            + cov_states[scale_index, exp_index] * cov_states[exp_index, scale_index]
+            + cov_states[scale_index, scale_index]
+            * mu_states_prior[exp_index]
+            * mu_states[exp_index]
+            + cov_states[scale_index, exp_index]
+            * mu_states_prior[exp_index]
+            * mu_states[scale_index]
+            + cov_states[exp_index, scale_index]
+            * mu_states_prior[scale_index]
+            * mu_states[exp_index]
+            + cov_states[exp_index, exp_index]
+            * mu_states_prior[scale_index]
+            * mu_states[scale_index]
+        )
+        return cov_states
+
     def _set_posterior_states(
         self,
         new_mu_states: np.ndarray,
@@ -612,13 +721,8 @@
         return (
             mu_states_prior,
             var_states_prior,
-<<<<<<< HEAD
             np.float64(mu_obs_predict),
             np.float64(var_obs_predict),
-=======
-            np.float32(mu_obs_predict),
-            np.float32(var_obs_predict),
->>>>>>> effb9f3c
         )
 
     def _exp_simp_forward_modification(
@@ -685,13 +789,8 @@
         return (
             mu_states_prior,
             var_states_prior,
-<<<<<<< HEAD
             np.float64(mu_obs_predict),
             np.float64(var_obs_predict),
-=======
-            np.float32(mu_obs_predict),
-            np.float32(var_obs_predict),
->>>>>>> effb9f3c
         )
 
     def _exponential_backward_modification(
@@ -1412,6 +1511,20 @@
                 )
             )
 
+        if "exp" in self.states_name:
+            mu_states_posterior, var_states_posterior = (
+                self._exponential_backward_modification(
+                    mu_states_posterior, var_states_posterior
+                )
+            )
+
+        if "simp exp" in self.states_name:
+            mu_states_posterior, var_states_posterior = (
+                self._exp_simp_backward_modification(
+                    mu_states_posterior, var_states_posterior
+                )
+            )
+
         self.mu_states_posterior = mu_states_posterior
         self.var_states_posterior = var_states_posterior
 
@@ -1472,7 +1585,6 @@
         )
 
         if "exp" in self.states_name:
-<<<<<<< HEAD
             # exp_index = self.get_states_index("exp")
             # scaled_exp_index = self.get_states_index("scaled exp")
             # var_prior = self.states.var_prior[time_step + 1]
@@ -1507,8 +1619,6 @@
             #     tol_type,
             # )
 
-=======
->>>>>>> effb9f3c
             (
                 self.states.mu_smooth[time_step],
                 self.states.var_smooth[time_step],
@@ -1565,11 +1675,7 @@
             replace_index=scaled_exp_index,
         ).get_results()
 
-<<<<<<< HEAD
         return (np.float64(mu_states_smooth), np.float64(var_states_smooth))
-=======
-        return (np.float32(mu_states_smooth), np.float32(var_states_smooth))
->>>>>>> effb9f3c
 
     def forecast(
         self, data: Dict[str, np.ndarray]
