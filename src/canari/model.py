--- conflicted
+++ resolved
@@ -27,6 +27,7 @@
 from pytagi import Normalizer as normalizer
 from canari.component.base_component import BaseComponent
 import canari.common as common
+from canari.data_struct import LstmOutputHistory, StatesHistory, OutputHistory
 from canari.data_struct import LstmOutputHistory, StatesHistory, OutputHistory
 from canari.common import GMA
 from canari.data_process import DataProcess
@@ -198,16 +199,6 @@
         self._var_v2bar_tilde = None
         self._cov_v2bar_tilde = None
 
-<<<<<<< HEAD
-        # Noise related attribute
-        self.sched_sigma_v = None
-        self._var_v2bar_prior = None
-        self._mu_v2bar_tilde = None
-        self._var_v2bar_tilde = None
-        self._cov_v2bar_tilde = None
-
-=======
->>>>>>> f713c020
         # Early stopping attributes
         self.early_stop_metric = None
         self.early_stop_metric_history = []
@@ -351,7 +342,6 @@
             min_noise_std = 0
         else:
             noise_index = None
-<<<<<<< HEAD
 
         if noise_index is not None:
             if scheduled_sigma_v < min_noise_std:
@@ -361,17 +351,6 @@
         self.sched_sigma_v = scheduled_sigma_v
         self._current_epoch += 1
 
-=======
-
-        if noise_index is not None:
-            if scheduled_sigma_v < min_noise_std:
-                scheduled_sigma_v = min_noise_std
-            self.process_noise_matrix[noise_index, noise_index] = scheduled_sigma_v**2
-
-        self.sched_sigma_v = scheduled_sigma_v
-        self._current_epoch += 1
-
->>>>>>> f713c020
     def save_states_history(self):
         """
         Save current prior, posterior hidden states, and cross-covariaces between hidden states
@@ -396,7 +375,6 @@
         self.states.mu_smooth.append(self.mu_states_posterior)
         self.states.var_smooth.append(self.var_states_posterior)
 
-<<<<<<< HEAD
     def _exponential_cov_states(
         self,
         cov_states,
@@ -487,8 +465,17 @@
         )
         return cov_states
 
-=======
->>>>>>> f713c020
+    def update_lstm_history(self, mu_states: np.ndarray, var_states: np.ndarray):
+        """
+        Update LSTM history
+        """
+
+        lstm_index = self.get_states_index("lstm")
+        self.lstm_output_history.update(
+            mu_states[lstm_index],
+            var_states[lstm_index, lstm_index],
+        )
+
     def update_lstm_history(self, mu_states: np.ndarray, var_states: np.ndarray):
         """
         Update LSTM history
@@ -1239,22 +1226,6 @@
             self.var_states_prior,
             self.observation_matrix,
         )
-<<<<<<< HEAD
-=======
-        # for estimate delta_mu_lstm
-        # noise_index = self.get_states_index("heteroscedastic noise")
-        # lstm_index = self.get_states_index("lstm")
-        # _delta_mu_states, _delta_var_states = common.backward(
-        #     obs,
-        #     self.mu_obs_predict,
-        #     self.var_obs_predict
-        #     - self.process_noise_matrix[noise_index, noise_index]
-        #     + 1e-8,
-        #     self.var_states_prior,
-        #     self.observation_matrix,
-        # )
-        # delta_mu_states[lstm_index, 0] = _delta_mu_states[lstm_index, 0]
->>>>>>> f713c020
 
         # TODO: check replacing Nan could create problems
         delta_mu_states = np.nan_to_num(delta_mu_states, nan=0.0)
