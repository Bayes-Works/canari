"""
Data processing tools for time series.
"""

from typing import Optional, Tuple, List, Dict
import numpy as np
import pandas as pd
from pytagi import Normalizer


class DataProcess:
    """
    This module provides the `DataProcess` class to facilitate:

    - Standardization of datasets based on training statistics
    - Splitting data into training, validation, and test sets
    - Adding time covariates (hour, day, month, etc.) to data
    - Generating lagged versions of features
    - Adding synthetic anomalies to data

    Args:
        data (pd.DataFrame): Input DataFrame with a datetime or numeric index.
        train_start (Optional[str]): Start index for training set.
        train_end (Optional[str]): End index for training set.
        validation_start (Optional[str]): Start index for validation set.
        validation_end (Optional[str]): End index for validation set.
        test_start (Optional[str]): Start index for test set.
        test_end (Optional[str]): End index for test set.
        train_split (Optional[float]): Fraction of data for training set.
        validation_split (Optional[float]): Fraction for validation set.
        test_split (Optional[float]): Fraction for test set.
        time_covariates (Optional[List[str]]): Time covariates added to dataset
        output_col (list[int]): Column's indice for target variable.
        standardization (Optional[bool]): Whether to apply data standardization
                                        (zero mean, unit standard deviation).

    Examples:
        >>> import pandas as pd
        >>> from canari import DataProcess
        >>> dt_index = pd.date_range(start="2025-01-01", periods=11, freq="H")
        >>> data = pd.DataFrame({'value': np.linspace(0.1, 1.0, 11)},
                                index=dt_index)
        >>> dp = DataProcess(data,
                            train_split=0.7,
                            validation_split=0.2,
                            test_split=0.1,
                            time_covariates = ["hour_of_day"],
                            standardization=True,)
    """

    def __init__(
        self,
        data: pd.DataFrame,
        train_start: Optional[str] = None,
        train_end: Optional[str] = None,
        validation_start: Optional[str] = None,
        validation_end: Optional[str] = None,
        test_start: Optional[str] = None,
        test_end: Optional[str] = None,
        train_split: Optional[float] = None,
        validation_split: Optional[float] = 0.0,
        test_split: Optional[float] = 0.0,
        time_covariates: Optional[List[str]] = None,
        output_col: list[int] = [0],
        standardization: Optional[bool] = True,
    ) -> None:
        self.train_start = train_start
        self.train_end = train_end
        self.validation_start = validation_start
        self.validation_end = validation_end
        self.test_start = test_start
        self.test_end = test_end
        self.standardization = standardization
        self.train_split = train_split
        self.validation_split = validation_split
        self.test_split = test_split
        self.time_covariates = time_covariates
        self.output_col = output_col

        data = data.astype("float32")
        self.data = data.copy()
        self.std_const_mean, self.std_const_std = None, None

        self._add_time_covariates()
        self._get_split_start_end_indices()
        self._compute_standardization_constants()

        # Covariates columns
        self.covariates_col = np.ones(self.data.shape[1], dtype=bool)
        self.covariates_col[self.output_col] = False

    def _add_time_covariates(self):
        """
        Add time covariates to the dataset.
        Supported covariates include:

        - hour_of_day
        - day_of_week
        - day_of_year
        - week_of_year
        - month_of_year
        - quarter_of_year

<<<<<<< HEAD
        if self.time_covariates is None:
            return

        if not isinstance(self.data.index, pd.DatetimeIndex):
            raise TypeError("add_time_covariates requires a pd.DatetimeIndex")

        allowed = {
            "hour_of_day": lambda idx: idx.hour,
            "day_of_week": lambda idx: idx.dayofweek,
            "day_of_year": lambda idx: idx.dayofyear,
            "week_of_year": lambda idx: idx.isocalendar().week,
            "month_of_year": lambda idx: idx.month,
            "quarter_of_year": lambda idx: idx.quarter,
        }
        extras = set(self.time_covariates) - set(allowed)
        if extras:
            raise ValueError(f"Unknown time covariates: {extras}")

        for cov in dict.fromkeys(self.time_covariates):
            vals = allowed[cov](self.data.index)
            self.data[cov] = np.array(vals, dtype=np.float32)
=======
        """
        if self.time_covariates is not None:
            for time_cov in self.time_covariates:
                if time_cov == "hour_of_day":
                    self.data["hour_of_day"] = np.float32(self.data.index.hour)
                elif time_cov == "day_of_week":
                    self.data["day_of_week"] = np.float32(self.data.index.dayofweek)
                elif time_cov == "day_of_year":
                    self.data["day_of_year"] = np.float32(self.data.index.dayofyear)
                elif time_cov == "week_of_year":
                    self.data["week_of_year"] = np.array(
                        self.data.index.isocalendar().week, dtype=np.float32
                    )
                elif time_cov == "month_of_year":
                    self.data["month"] = np.float32(self.data.index.month)
                elif time_cov == "quarter_of_year":
                    self.data["quarter"] = np.float32(self.data.index.quarter)
>>>>>>> 9c9d35fa

    def _get_split_start_end_indices(self):
        """
        Determine start and end indices for training, validation, and test splits.
        """
        num_data = len(self.data)
        if self.train_split is not None:
            self.test_split = 1 - self.train_split - self.validation_split
            self.train_start = 0
            self.validation_start = int(np.floor(self.train_split * num_data))
            self.test_start = self.validation_start + int(
                np.ceil(self.validation_split * num_data)
            )
            self.train_end, self.validation_end, self.test_end = (
                self.validation_start,
                self.test_start,
                num_data,
            )
        else:
            self.train_start = (
                self.data.index.get_loc(self.train_start) if self.train_start else 0
            )
            self.validation_start = self.data.index.get_loc(self.validation_start)
            self.test_start = self.data.index.get_loc(self.test_start)
            if self.train_end is None:
                self.train_end = self.validation_start
            else:
                self.train_end = self.data.index.get_loc(self.train_end)
            if self.validation_end is None:
                self.validation_end = self.test_start
            else:
                self.validation_end = self.data.index.get_loc(self.validation_end)
            if self.test_end is None:
                self.test_end = num_data
            else:
                self.test_end = self.data.index.get_loc(self.test_end)

    def _compute_standardization_constants(self):
        """
        Compute standardization statistics (mean, std) based on training data.
        """
        if self.standardization:
            self.std_const_mean, self.std_const_std = Normalizer.compute_mean_std(
                self.data.iloc[self.train_start : self.train_end].values
            )
        else:
            self.std_const_mean = np.zeros(self.data.shape[1])
            self.std_const_std = np.ones(self.data.shape[1])

    def standardize_data(self) -> np.ndarray:
        """
        TODO: unstandardize data method
        Standardize the data using training statistics.

        Returns:
            np.ndarray: Standardized dataset.
        """
        return (
            Normalizer.standardize(
                data=self.data.values,
                mu=self.std_const_mean,
                std=self.std_const_std,
            )
            if self.standardization
            else self.data.values
        )

    def get_split_indices(self) -> Tuple[np.array, np.array, np.array]:
        """
        Get the index ranges for the train, validation, and test splits.

        Returns:
            Tuple[np.array, np.array, np.array]: Train, validation, and test indices.

        Examples:
            >>> train_index, val_index, test_index = dp.get_split_indices()
        """
        train_index = np.arange(self.train_start, self.train_end)
        validation_index = np.arange(self.validation_start, self.validation_end)
        test_index = np.arange(self.test_start, self.test_end)
        return train_index, validation_index, test_index

    def get_splits(
        self,
<<<<<<< HEAD
    ) -> Tuple[Dict[str, np.ndarray], Dict[str, np.ndarray], Dict[str, np.ndarray]]:
        """
        Retrieve the input, output pairs (x, y) for train, validation, and test sets.
=======
    ) -> Tuple[
        Dict[str, np.ndarray],
        Dict[str, np.ndarray],
        Dict[str, np.ndarray],
        Dict[str, np.ndarray],
    ]:
        """
        Retrieve the input, output pairs (x, y) for train, validation, test sets, and all data.
>>>>>>> 9c9d35fa

        Returns:
            Tuple of dictionaries, each with keys "x" and "y".

        Examples:
            >>> train_set, val_set, test_set, all_data = dp.get_splits()
        """
        data = self.standardize_data()
        return (
            # Train split
            {
                "x": data[self.train_start : self.train_end, self.covariates_col],
                "y": data[self.train_start : self.train_end, self.output_col],
            },
            # Validation split
            {
                "x": data[
                    self.validation_start : self.validation_end, self.covariates_col
                ],
                "y": data[self.validation_start : self.validation_end, self.output_col],
            },
            # Test split
            {
                "x": data[self.test_start : self.test_end, self.covariates_col],
                "y": data[self.test_start : self.test_end, self.output_col],
            },
            # All data
            {
                "x": data[: self.test_end, self.covariates_col],
                "y": data[: self.test_end, self.output_col],
            },
        )

    def get_data(
        self,
        split: str,
        standardization: Optional[bool] = False,
        column: Optional[int] = None,
    ) -> np.ndarray:
        """
        Return a specific column's values for a given data split.

        Args:
            split (str): One of ['train', 'validation', 'test', 'all'].
            Standardization (bool): Whether to standardize the output.
            column (Optional[int]):  Column index.
<<<<<<< HEAD

        Returns:
            np.ndarray: The extracted values.

=======

        Returns:
            np.ndarray: The extracted values.

>>>>>>> 9c9d35fa
        Examples:
            >>> values = dp.get_data(split="train", standardization=True, column=[0])
        """
        if standardization:
            data = self.standardize_data()
        else:
            data = self.data.values

        if column is not None:
            data_column = column
        else:
            data_column = self.output_col

        train_index, val_index, test_index = self.get_split_indices()
        if split == "train":
            return data[train_index, data_column]
        elif split == "validation":
            return data[val_index, data_column]
        elif split == "test":
            return data[test_index, data_column]
        elif split == "all":
            return data[:, data_column]
        else:
            raise ValueError(
                "Invalid split type. Choose from 'train', 'validation', 'test', or 'all'."
            )

    def get_time(self, split: str) -> np.ndarray:
        """
        Get datetime indices corresponding to a given split.

        Args:
            split (str): One of ['train', 'validation', 'test', 'all'].

        Returns:
            np.ndarray: Array of timestamps.

        Examples:
            >>> time = dp.get_time(split="train")
        """
        train_index, val_index, test_index = self.get_split_indices()
        if split == "train":
            return self.data.index[train_index].to_numpy()
        elif split == "validation":
            return self.data.index[val_index].to_numpy()
        elif split == "test":
            return self.data.index[test_index].to_numpy()
        elif split == "all":
            return self.data.index.to_numpy()
        else:
            raise ValueError(
                "Invalid split type. Choose from 'train', 'validation', 'test', or 'all'."
            )

    @staticmethod
    def add_lagged_columns(
        data: pd.DataFrame, lags_per_column: list[int]
    ) -> pd.DataFrame:
        """
        Add lagged versions of each column in the dataset, then add to the dataset as
        new columns.

        Args:
            data (pd.DataFrame): Input DataFrame with datetime index.
            lags_per_column (list[int]): Number of lags per column.

        Returns:
            pd.DataFrame: New DataFrame with lagged columns.

        Examples:
            >>> data_lag = DataProcess.add_lagged_columns(data, [2])
        """
        df_new = pd.DataFrame(index=data.index)
        for col_idx, num_lags in enumerate(lags_per_column):
            col = data.iloc[:, col_idx]
            df_new[col.name] = col
            for lag in range(1, num_lags + 1):
                df_new[f"{col.name}_lag{lag}"] = col.shift(lag).fillna(0)

        if len(lags_per_column) < data.shape[1]:
            for col_idx in range(len(lags_per_column), data.shape[1]):
                col = data.iloc[:, col_idx]
                df_new[col.name] = col

        return df_new

    @staticmethod
    def add_synthetic_anomaly(
        data: Dict[str, np.ndarray],
        num_samples: int,
        slope: List[float],
        anomaly_start: Optional[float] = 0.33,
        anomaly_end: Optional[float] = 0.66,
    ) -> List[Dict[str, np.ndarray]]:
        """
        # TODO
        Add randomly generated synthetic anomalies to the original data.
        From the orginal data, choose a window between `anomaly_start` and `anomaly_end` (ratio: 0-1).
        Following a uniform distribution, it randomly chooses within this window where the anomaly starts.
        After the anomaly start, the data is linearly shifted with a rate of change define by
        `slope`.

        Args:
            data (dict): Data dict with "x" and "y".
            num_samples (int): Number of anomalies to generate.
            slope (list[float]): Slope for an anomaly.
            anomaly_start (float, optional): Start of the anomaly window (0-1). Defaults to 0.33.
            anomaly_end (float, optional): End of the anomaly window (0-1). Defaults to 0.66.

        Returns:
            list: Data dicts with anomalies injected.

        Examples:
            >>> train_set, val_set, test_set, all_data = dp.get_splits()
            >>> train_set_with_anomaly = DataProcess.add_synthetic_anomaly(
                                            train_set,
                                            num_samples=2,
                                            slope=[0.01, 0.1],
                                        )
        """
        _data_with_anomaly = []
        len_data = len(data["y"])
        window_anomaly_start = int(np.ceil(len_data * anomaly_start))
        window_anomaly_end = int(np.ceil(len_data * anomaly_end))
        anomaly_start_history = np.random.randint(
            window_anomaly_start, window_anomaly_end, size=num_samples * len(slope)
        )

        for j, _slope in enumerate(slope):
            for i in range(num_samples):
                trend = np.zeros(len_data)
                change_point = anomaly_start_history[i + j * num_samples]
                trend_end_value = _slope * (len_data - change_point - 1)
                trend[change_point:] = np.linspace(
                    0, trend_end_value, len_data - change_point
                )
                _data_with_anomaly.append(data["y"].flatten() + trend)

        return [
            {
                "x": data["x"],
                "y": ts.reshape(-1, 1),
                "anomaly_timestep": timestep,
            }
            for ts, timestep in zip(_data_with_anomaly, anomaly_start_history)
        ]

    @staticmethod
    def decompose_data(data) -> Tuple[np.ndarray, float, np.ndarray, np.ndarray]:
        """
        Decompose a time series into a linear trend, seasonality, and residual following:

         - Use a Fourier transform to estimate seasonality.
         - `Deseasonalized_data = data - seasonality`
         - Estimate a linear trend by fitting `Deseasonalized_data` with a first order polynomial
         - Estimate residual = data - trend - seasonality

        Args:
            data (np.ndarray): 1D array.

        Returns:
            tuple: (trend, slope_of_trend, seasonality, residual)


        Examples:
            >>> train_set, val_set, test_set, all_data = dp.get_splits()
            >>> trend, slope_of_trend, seasonality, residual = DataProcess.decompose_data(train_set["y"].flatten())
        """

        def handle_missing_data(data):
            if np.isnan(data).any():
                data = (
                    pd.Series(data)
                    .interpolate(method="linear", limit_direction="both")
                    .to_numpy()
                )
            return data

        def estimate_window(data):
            fft_spectrum = np.fft.fft(data - np.mean(data))
            frequencies = np.fft.fftfreq(len(data))
            power = np.abs(fft_spectrum)
            peak_frequency = frequencies[np.argmax(power[1:]) + 1]
            period = int(1 / peak_frequency) if peak_frequency > 0 else len(data) // 10
            return max(3, period)

        def estimate_seasonality(data, window):
            period = window
            seasonality = np.zeros_like(data)
            for i in range(period):
                seasonality[i::period] = np.mean(data[i::period])
            return seasonality - np.mean(seasonality)

        def estimate_trend(deseasonalized_data):
            x = np.arange(len(deseasonalized_data))
            slope, intercept = np.polyfit(x, deseasonalized_data, 1)
            return slope * x + intercept, slope

        data = handle_missing_data(np.array(data))
        window = estimate_window(data)
        seasonality = estimate_seasonality(data, window)
        deseasonalized_data = data - seasonality
        trend, slope = estimate_trend(deseasonalized_data)
        residual = data - trend - seasonality
        return trend, slope, seasonality, residual<|MERGE_RESOLUTION|>--- conflicted
+++ resolved
@@ -89,19 +89,9 @@
         self.covariates_col = np.ones(self.data.shape[1], dtype=bool)
         self.covariates_col[self.output_col] = False
 
-    def _add_time_covariates(self):
-        """
-        Add time covariates to the dataset.
-        Supported covariates include:
-
-        - hour_of_day
-        - day_of_week
-        - day_of_year
-        - week_of_year
-        - month_of_year
-        - quarter_of_year
-
-<<<<<<< HEAD
+    def add_time_covariates(self):
+        """Add time covariates to the data"""
+
         if self.time_covariates is None:
             return
 
@@ -123,25 +113,6 @@
         for cov in dict.fromkeys(self.time_covariates):
             vals = allowed[cov](self.data.index)
             self.data[cov] = np.array(vals, dtype=np.float32)
-=======
-        """
-        if self.time_covariates is not None:
-            for time_cov in self.time_covariates:
-                if time_cov == "hour_of_day":
-                    self.data["hour_of_day"] = np.float32(self.data.index.hour)
-                elif time_cov == "day_of_week":
-                    self.data["day_of_week"] = np.float32(self.data.index.dayofweek)
-                elif time_cov == "day_of_year":
-                    self.data["day_of_year"] = np.float32(self.data.index.dayofyear)
-                elif time_cov == "week_of_year":
-                    self.data["week_of_year"] = np.array(
-                        self.data.index.isocalendar().week, dtype=np.float32
-                    )
-                elif time_cov == "month_of_year":
-                    self.data["month"] = np.float32(self.data.index.month)
-                elif time_cov == "quarter_of_year":
-                    self.data["quarter"] = np.float32(self.data.index.quarter)
->>>>>>> 9c9d35fa
 
     def _get_split_start_end_indices(self):
         """
@@ -226,28 +197,10 @@
 
     def get_splits(
         self,
-<<<<<<< HEAD
     ) -> Tuple[Dict[str, np.ndarray], Dict[str, np.ndarray], Dict[str, np.ndarray]]:
-        """
-        Retrieve the input, output pairs (x, y) for train, validation, and test sets.
-=======
-    ) -> Tuple[
-        Dict[str, np.ndarray],
-        Dict[str, np.ndarray],
-        Dict[str, np.ndarray],
-        Dict[str, np.ndarray],
-    ]:
-        """
-        Retrieve the input, output pairs (x, y) for train, validation, test sets, and all data.
->>>>>>> 9c9d35fa
-
-        Returns:
-            Tuple of dictionaries, each with keys "x" and "y".
-
-        Examples:
-            >>> train_set, val_set, test_set, all_data = dp.get_splits()
-        """
-        data = self.standardize_data()
+        """Return training, validation, and test splits"""
+
+        data = self.normalize_data()
         return (
             # Train split
             {
@@ -286,17 +239,10 @@
             split (str): One of ['train', 'validation', 'test', 'all'].
             Standardization (bool): Whether to standardize the output.
             column (Optional[int]):  Column index.
-<<<<<<< HEAD
 
         Returns:
             np.ndarray: The extracted values.
 
-=======
-
-        Returns:
-            np.ndarray: The extracted values.
-
->>>>>>> 9c9d35fa
         Examples:
             >>> values = dp.get_data(split="train", standardization=True, column=[0])
         """
