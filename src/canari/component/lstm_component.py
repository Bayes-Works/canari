--- conflicted
+++ resolved
@@ -93,11 +93,9 @@
         self.look_back_len = look_back_len
         self.num_features = num_features
         self.embedding_dim = embedding_dim
+        self.embedding_dim = embedding_dim
         self.nb_ts = nb_ts
-<<<<<<< HEAD
-=======
-        self.num_output = num_output
->>>>>>> b034eaf9
+        self.nb_ts = nb_ts
         self.device = device
         self.num_thread = num_thread
         self.manual_seed = manual_seed
@@ -206,10 +204,11 @@
         lstm_network.nb_ts = self.nb_ts
         if self.embedding_dim > 0:
             lstm_network.input_state_update = True
-<<<<<<< HEAD
         lstm_network.model_noise = self.model_noise
-=======
->>>>>>> b034eaf9
+        lstm_network.embedding_dim = self.embedding_dim
+        lstm_network.nb_ts = self.nb_ts
+        if self.embedding_dim > 0:
+            lstm_network.input_state_update = True
         if self.device == "cpu":
             lstm_network.set_threads(self.num_thread)
         elif self.device == "cuda":
